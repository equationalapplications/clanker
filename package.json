--- conflicted
+++ resolved
@@ -1,10 +1,6 @@
 {
   "name": "clanker",
-<<<<<<< HEAD
-  "version": "14.0.0-staging.1",
-=======
   "version": "14.0.0",
->>>>>>> 67da386f
   "main": "expo-router/entry",
   "scripts": {
     "prebuild:setup": "node scripts/setup-local-firebase-configs.js",
