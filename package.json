{
  "name": "yours-brightly-ai",
<<<<<<< HEAD
  "version": "4.0.0",
=======
  "version": "4.0.0-staging.1",
>>>>>>> 34d5b337
  "scripts": {
    "start": "expo start --dev-client",
    "android": "expo run:android",
    "ios": "expo run:ios",
    "web": "expo start --web --https",
    "semantic-release": "semantic-release",
    "prepare": "husky install",
    "commit": "git-cz",
    "format": "prettier --write \"app/**/*.{js,jsx,json,md,ts,tsx}\"",
    "lint": "eslint . --fix --ext .js,.ts,.tsx && npm run format",
    "test": "jest",
    "test:watch": "jest --watch",
    "adb": "adb reverse tcp:8081 tcp:8081",
    "predeploy": "expo export:web",
    "deploy-hosting": "npm run predeploy && firebase deploy --only hosting"
  },
  "dependencies": {
    "@expo/vector-icons": "^13.0.0",
    "@expo/webpack-config": "^0.17.2",
    "@react-native-masked-view/masked-view": "0.2.8",
    "@react-navigation/bottom-tabs": "^6.0.5",
    "@react-navigation/drawer": "^6.5.6",
    "@react-navigation/native": "^6.1.1",
    "@react-navigation/native-stack": "^6.9.7",
    "@react-query-firebase/auth": "^1.0.0-dev.2",
    "@react-query-firebase/firestore": "^1.0.0-dev.7",
    "@react-query-firebase/functions": "^1.0.0-dev.1",
    "@types/i18n-js": "^3.8.4",
    "deepmerge": "^4.3.0",
    "dotenv": "^16.0.3",
    "expo": "~47.0.9",
    "expo-application": "~5.0.1",
    "expo-asset": "~8.7.0",
    "expo-auth-session": "~3.8.0",
    "expo-build-properties": "~0.4.1",
    "expo-constants": "~14.0.2",
    "expo-dev-client": "~2.0.1",
    "expo-font": "~11.0.1",
    "expo-linking": "~3.3.1",
    "expo-random": "~13.0.0",
    "expo-splash-screen": "~0.17.5",
    "expo-status-bar": "~1.4.2",
    "expo-system-ui": "~2.0.1",
    "expo-updates": "~0.15.6",
    "expo-web-browser": "~12.0.0",
    "firebase": "^9.15.0",
    "i18n-js": "^4.2.2",
    "libphonenumber-js": "^1.10.18",
    "react": "18.1.0",
    "react-dom": "18.1.0",
    "react-native": "0.70.5",
    "react-native-country-picker-modal": "^2.0.0",
    "react-native-gesture-handler": "^2.8.0",
    "react-native-gifted-chat": "^1.1.1",
    "react-native-localize": "^2.2.4",
    "react-native-pager-view": "6.0.1",
    "react-native-paper": "^5.1.2",
    "react-native-paper-alerts": "^0.1.2",
    "react-native-purchases": "^5.7.0",
    "react-native-reanimated": "~2.12.0",
    "react-native-safe-area-context": "4.4.1",
    "react-native-screens": "~3.18.0",
    "react-native-status-bar-height": "^2.6.0",
    "react-native-tab-view": "^3.3.4",
    "react-native-web": "~0.18.9",
    "react-query": "^3.39.2"
  },
  "devDependencies": {
    "@babel/core": "^7.12.9",
    "@commitlint/cli": "^17.4.0",
    "@commitlint/config-conventional": "^17.4.0",
    "@semantic-release/changelog": "^6.0.2",
    "@semantic-release/git": "^10.0.1",
    "@types/react": "^18.0.24",
    "@types/react-native": "^0.70.6",
    "@typescript-eslint/eslint-plugin": "^5.48.0",
    "@typescript-eslint/parser": "^5.48.0",
    "commitizen": "^4.2.6",
    "cz-conventional-changelog": "^3.3.0",
    "eslint": "^8.31.0",
    "eslint-config-universe": "^11.1.1",
    "husky": "^8.0.3",
    "jest": "^26.6.3",
    "jest-expo": "^47.0.1",
    "prettier": "^2.8.1",
    "react-test-renderer": "18.1.0",
    "semantic-release": "^19.0.5",
    "semantic-release-react-native": "^1.8.0",
    "typescript": "^4.6.3"
  },
  "private": true,
  "eslintConfig": {
    "extends": "universe/native",
    "env": {
      "node": true
    }
  },
  "prettier": {
    "printWidth": 100,
    "semi": false,
    "singleQuote": false,
    "trailingComma": "all"
  },
  "jest": {
    "preset": "jest-expo",
    "transformIgnorePatterns": [
      "node_modules/(?!((jest-)?react-native|@react-native(-community)?)|expo(nent)?|@expo(nent)?/.*|@expo-google-fonts/.*|react-navigation|@react-navigation/.*|@unimodules/.*|unimodules|sentry-expo|native-base|react-native-svg)"
    ]
  },
  "config": {
    "commitizen": {
      "path": "./node_modules/cz-conventional-changelog"
    }
  },
  "husky": {
    "hooks": {
      "commit-msg": "commitlint -E HUSKY_GIT_PARAMS"
    }
  },
  "overrides": {
    "@react-query-firebase/auth": {
      "react": "18.1.0",
      "react-dom": "18.1.0"
    },
    "@react-query-firebase/firestore": {
      "react": "18.1.0",
      "react-dom": "18.1.0"
    },
    "@react-query-firebase/functions": {
      "react": "18.1.0",
      "react-dom": "18.1.0"
    }
  }
}<|MERGE_RESOLUTION|>--- conflicted
+++ resolved
@@ -1,10 +1,6 @@
 {
   "name": "yours-brightly-ai",
-<<<<<<< HEAD
-  "version": "4.0.0",
-=======
   "version": "4.0.0-staging.1",
->>>>>>> 34d5b337
   "scripts": {
     "start": "expo start --dev-client",
     "android": "expo run:android",
