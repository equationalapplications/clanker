{
<<<<<<< HEAD
  "name": "yours-brightly-ai",
=======
  "name": "clanker",
>>>>>>> 0350b7df
  "version": "10.0.0",
  "main": "expo-router/entry",
  "scripts": {
    "start": "expo start --dev-client",
    "start:clear": "expo start --dev-client -c",
    "android": "expo run:android",
    "ios": "expo run:ios",
    "web": "expo start --web",
    "web:clear": "expo start --web -c",
    "web:tunnel": "expo start --web --tunnel",
    "devtools": "react-devtools",
    "release": "semantic-release",
    "prepare": "husky install",
    "commit": "git-cz",
    "format": "prettier --write \"**/*.{js,jsx,json,md,ts,tsx}\"",
    "lint": "npx expo lint --fix",
    "lint:check": "npx expo lint",
    "typecheck": "tsc -p tsconfig.json --noEmit",
    "test": "jest",
    "test:watch": "jest --watch",
    "adb": "adb reverse tcp:8081 tcp:8081",
    "predeploy": "npx expo export --platform web --clear",
    "deploy-hosting": "npm run predeploy && firebase deploy --only hosting"
  },
  "dependencies": {
    "@expo/metro-runtime": "~6.1.2",
    "@expo/vector-icons": "^15.0.2",
    "@react-native-firebase/app": "^23.4.0",
<<<<<<< HEAD
    "@react-native-firebase/auth": "^23.4.0",
    "@react-native-firebase/crashlytics": "^23.4.0",
    "@react-native-google-signin/google-signin": "^16.0.0",
    "@react-navigation/bottom-tabs": "^7.4.9",
    "@react-navigation/drawer": "^7.5.10",
    "@react-navigation/elements": "^2.6.5",
    "@react-navigation/native": "^7.1.18",
    "@supabase/supabase-js": "^2.75.0",
    "@tanstack/react-query": "^5.90.3",
=======
    "@react-native-firebase/auth": "^23.4.1",
    "@react-native-firebase/crashlytics": "^23.4.1",
    "@react-native-firebase/functions": "^23.4.1",
    "@react-native-firebase/vertexai": "^23.4.1",
    "@react-native-google-signin/google-signin": "^16.0.0",
    "@react-navigation/bottom-tabs": "^7.4.0",
    "@react-navigation/drawer": "^7.5.0",
    "@react-navigation/elements": "^2.6.5",
    "@react-navigation/native": "^7.1.8",
    "@supabase/supabase-js": "^2.75.1",
    "@tanstack/react-query": "^5.90.5",
>>>>>>> 0350b7df
    "dotenv": "^17.2.3",
    "expo": "^54.0.13",
    "expo-blur": "~15.0.7",
    "expo-build-properties": "~1.0.9",
    "expo-constants": "~18.0.9",
    "expo-dev-client": "~6.0.15",
    "expo-font": "~14.0.8",
    "expo-haptics": "~15.0.7",
    "expo-image": "~3.0.9",
    "expo-linking": "~8.0.8",
    "expo-router": "~6.0.12",
<<<<<<< HEAD
=======
    "expo-secure-store": "~15.0.7",
>>>>>>> 0350b7df
    "expo-splash-screen": "~31.0.10",
    "expo-sqlite": "~16.0.8",
    "expo-status-bar": "~3.0.8",
    "expo-symbols": "~1.0.7",
    "expo-system-ui": "~6.0.7",
<<<<<<< HEAD
=======
    "expo-updates": "~29.0.12",
>>>>>>> 0350b7df
    "firebase": "^12.4.0",
    "react": "19.1.0",
    "react-dom": "19.1.0",
    "react-native": "0.81.4",
    "react-native-error-boundary": "^2.0.0",
    "react-native-gesture-handler": "~2.28.0",
    "react-native-gifted-chat": "^2.8.1",
    "react-native-keyboard-controller": "1.18.5",
    "react-native-paper": "^5.14.5",
    "react-native-purchases": "^9.5.4",
    "react-native-reanimated": "~4.1.1",
    "react-native-safe-area-context": "~5.6.0",
    "react-native-screens": "~4.16.0",
<<<<<<< HEAD
    "react-native-web": "^0.21.1",
=======
    "react-native-web": "^0.21.2",
>>>>>>> 0350b7df
    "react-native-webview": "13.15.0",
    "react-native-worklets": "0.5.1"
  },
  "devDependencies": {
    "@babel/core": "^7.28.4",
    "@commitlint/cli": "^20.1.0",
    "@commitlint/config-conventional": "^20.0.0",
    "@eslint/eslintrc": "^3.3.1",
    "@semantic-release/changelog": "^6.0.3",
    "@semantic-release/git": "^10.0.1",
    "@testing-library/react": "^16.3.0",
    "@types/jest": "29.5.14",
    "@types/jsonwebtoken": "^9.0.10",
    "@types/react": "~19.1.10",
    "babel-plugin-module-resolver": "^5.0.2",
    "commitizen": "^4.3.1",
    "cz-conventional-changelog": "^3.3.0",
<<<<<<< HEAD
    "eslint": "^9.37.0",
=======
    "eslint": "^9.38.0",
>>>>>>> 0350b7df
    "eslint-config-expo": "~10.0.0",
    "eslint-plugin-react-compiler": "^19.1.0-rc.2",
    "husky": "^9.1.7",
    "jest": "~29.7.0",
    "jest-expo": "~54.0.12",
    "prettier": "^3.6.2",
    "semantic-release": "^24.2.9",
    "semantic-release-react-native": "^1.12.2",
    "typescript": "~5.9.2"
  },
  "license": "MIT",
  "expo": {
    "router": {
      "origin": "expo"
    }
  },
  "prettier": {
    "printWidth": 100,
    "semi": false,
    "singleQuote": true,
    "trailingComma": "all",
    "tabWidth": 2
  },
  "jest": {
    "preset": "jest-expo",
    "transformIgnorePatterns": [
      "node_modules/(?!((jest-)?react-native|@react-native(-community)?)|expo(nent)?|@expo(nent)?/.*|@expo-google-fonts/.*|react-navigation|@react-navigation/.*|@unimodules/.*|unimodules|sentry-expo|native-base|react-native-svg)"
    ]
  },
  "config": {
    "commitizen": {
      "path": "./node_modules/cz-conventional-changelog"
    }
  },
  "husky": {
    "hooks": {
      "commit-msg": "commitlint -E HUSKY_GIT_PARAMS"
    }
  }
}<|MERGE_RESOLUTION|>--- conflicted
+++ resolved
@@ -1,9 +1,5 @@
 {
-<<<<<<< HEAD
-  "name": "yours-brightly-ai",
-=======
   "name": "clanker",
->>>>>>> 0350b7df
   "version": "10.0.0",
   "main": "expo-router/entry",
   "scripts": {
@@ -32,17 +28,6 @@
     "@expo/metro-runtime": "~6.1.2",
     "@expo/vector-icons": "^15.0.2",
     "@react-native-firebase/app": "^23.4.0",
-<<<<<<< HEAD
-    "@react-native-firebase/auth": "^23.4.0",
-    "@react-native-firebase/crashlytics": "^23.4.0",
-    "@react-native-google-signin/google-signin": "^16.0.0",
-    "@react-navigation/bottom-tabs": "^7.4.9",
-    "@react-navigation/drawer": "^7.5.10",
-    "@react-navigation/elements": "^2.6.5",
-    "@react-navigation/native": "^7.1.18",
-    "@supabase/supabase-js": "^2.75.0",
-    "@tanstack/react-query": "^5.90.3",
-=======
     "@react-native-firebase/auth": "^23.4.1",
     "@react-native-firebase/crashlytics": "^23.4.1",
     "@react-native-firebase/functions": "^23.4.1",
@@ -54,7 +39,6 @@
     "@react-navigation/native": "^7.1.8",
     "@supabase/supabase-js": "^2.75.1",
     "@tanstack/react-query": "^5.90.5",
->>>>>>> 0350b7df
     "dotenv": "^17.2.3",
     "expo": "^54.0.13",
     "expo-blur": "~15.0.7",
@@ -66,19 +50,13 @@
     "expo-image": "~3.0.9",
     "expo-linking": "~8.0.8",
     "expo-router": "~6.0.12",
-<<<<<<< HEAD
-=======
     "expo-secure-store": "~15.0.7",
->>>>>>> 0350b7df
     "expo-splash-screen": "~31.0.10",
     "expo-sqlite": "~16.0.8",
     "expo-status-bar": "~3.0.8",
     "expo-symbols": "~1.0.7",
     "expo-system-ui": "~6.0.7",
-<<<<<<< HEAD
-=======
     "expo-updates": "~29.0.12",
->>>>>>> 0350b7df
     "firebase": "^12.4.0",
     "react": "19.1.0",
     "react-dom": "19.1.0",
@@ -92,11 +70,7 @@
     "react-native-reanimated": "~4.1.1",
     "react-native-safe-area-context": "~5.6.0",
     "react-native-screens": "~4.16.0",
-<<<<<<< HEAD
-    "react-native-web": "^0.21.1",
-=======
     "react-native-web": "^0.21.2",
->>>>>>> 0350b7df
     "react-native-webview": "13.15.0",
     "react-native-worklets": "0.5.1"
   },
@@ -114,11 +88,7 @@
     "babel-plugin-module-resolver": "^5.0.2",
     "commitizen": "^4.3.1",
     "cz-conventional-changelog": "^3.3.0",
-<<<<<<< HEAD
-    "eslint": "^9.37.0",
-=======
     "eslint": "^9.38.0",
->>>>>>> 0350b7df
     "eslint-config-expo": "~10.0.0",
     "eslint-plugin-react-compiler": "^19.1.0-rc.2",
     "husky": "^9.1.7",
