--- conflicted
+++ resolved
@@ -4,15 +4,8 @@
   push:
     branches:
       - main
-<<<<<<< HEAD
-=======
-  pull_request:
-    branches:
-      - main
->>>>>>> 44956996
   # Allows you to run this workflow manually from the Actions tab
   workflow_dispatch:
-
 
 concurrency:
   group: ${{ github.workflow }}-${{ github.ref }}
