# Clanker

[![License: MIT](https://img.shields.io/badge/License-MIT-yellow.svg)](https://opensource.org/licenses/MIT)
[![React Native](https://img.shields.io/badge/React%20Native-0.81-blue.svg)](https://reactnative.dev/)
[![Expo](https://img.shields.io/badge/Expo-54-000020.svg)](https://expo.dev/)
[![TypeScript](https://img.shields.io/badge/TypeScript-5.9-blue.svg)](https://www.typescriptlang.org/)
[![PRs Welcome](https://img.shields.io/badge/PRs-welcome-brightgreen.svg)](CONTRIBUTING.md)

> An AI chatbot Expo app with multi-tenant Firebase + Supabase architecture. Users create custom characters and chat with them using Vertex AI, with subscription-based access control.

## 🚀 Features

- **AI Character Creation**: Create and customize AI characters with unique personalities, appearances, and traits
- **Real-time Chat**: Powered by Google Cloud Vertex AI with conversation history and context awareness
- **Multi-tenant Architecture**: Firebase Authentication with Supabase backend and Row-Level Security (RLS)
- **Subscription Management**: Free tier with credits, multiple paid tiers via RevenueCat and Stripe
- **Cross-platform**: iOS, Android, and Web support with React Native and Expo
- **Offline Support**: Built-in offline capabilities with React Query
- **Real-time Sync**: Live message updates with Supabase real-time subscriptions

## 📋 Prerequisites

- Node.js 18 or later
- npm 9 or later
- Expo CLI (`npm install -g expo-cli`)
- iOS Simulator (Mac only) or Android Studio for mobile development
- Firebase project with Authentication enabled
- Supabase project with database and storage configured
- Google Cloud project with Vertex AI API enabled
- RevenueCat account for subscription management (optional for development)

## 🛠️ Quick Start

1. **Clone the repository**

```bash
git clone https://github.com/equationalapplications/yoursbrightlyai.git
cd yoursbrightlyai
```

2. **Install dependencies**

```bash
npm install
```

3. **Set up environment variables**

```bash
cp .env.example .env
```

Edit `.env` and fill in your Firebase, Supabase, and other service credentials:

```env
FIREBASE_API_KEY=your_firebase_api_key
FIREBASE_AUTH_DOMAIN=your_project.firebaseapp.com
FIREBASE_PROJECT_ID=your_project_id
FIREBASE_STORAGE_BUCKET=your_project.appspot.com
FIREBASE_MESSAGING_SENDER_ID=your_sender_id
FIREBASE_APP_ID=your_app_id

SUPABASE_URL=https://your_project.supabase.co
SUPABASE_ANON_KEY=your_supabase_anon_key

GOOGLE_WEB_CLIENT_ID=your_google_web_client_id
GOOGLE_ANDROID_CLIENT_ID=your_google_android_client_id
GOOGLE_IOS_CLIENT_ID=your_google_ios_client_id
```

4. **Configure Firebase**

Download your Firebase configuration files:
- `google-services.json` for Android (place in project root)
- `GoogleService-Info.plist` for iOS (place in project root)

**Note**: These files are gitignored and should never be committed to the repository.

5. **Start the development server**

```bash
npm start
```

Then press:
- `i` for iOS simulator
- `a` for Android emulator
- `w` for web browser

## 📱 Available Scripts

```bash
npm start              # Start with dev client
npm run android        # Run on Android device
npm run ios            # Run on iOS device
npm run web            # Run in browser
npm run start:clear    # Start with cleared cache

npm run lint           # Run ESLint
npm run lint:check     # Check linting without fixing
npm run typecheck      # Run TypeScript type checking
npm run format         # Format code with Prettier

npm test               # Run tests
npm run test:watch     # Run tests in watch mode
```

## 📖 Documentation

[![License: MIT](https://img.shields.io/badge/License-MIT-yellow.svg)](https://opensource.org/licenses/MIT)
[![React Native](https://img.shields.io/badge/React%20Native-0.81-blue.svg)](https://reactnative.dev/)
[![Expo](https://img.shields.io/badge/Expo-54-000020.svg)](https://expo.dev/)
[![TypeScript](https://img.shields.io/badge/TypeScript-5.9-blue.svg)](https://www.typescriptlang.org/)
[![PRs Welcome](https://img.shields.io/badge/PRs-welcome-brightgreen.svg)](CONTRIBUTING.md)

> An AI chatbot Expo app with multi-tenant Firebase + Supabase architecture. Users create custom characters and chat with them using Vertex AI, with subscription-based access control.

## 🚀 Features

- **AI Character Creation**: Create and customize AI characters with unique personalities, appearances, and traits
- **Real-time Chat**: Powered by Google Cloud Vertex AI with conversation history and context awareness
- **Multi-tenant Architecture**: Firebase Authentication with Supabase backend and Row-Level Security (RLS)
- **Subscription Management**: Free tier with credits, multiple paid tiers via RevenueCat and Stripe
- **Cross-platform**: iOS, Android, and Web support with React Native and Expo
- **Offline Support**: Built-in offline capabilities with React Query
- **Real-time Sync**: Live message updates with Supabase real-time subscriptions

## 📋 Prerequisites

- Node.js 18 or later
- npm 9 or later
- Expo CLI (`npm install -g expo-cli`)
- iOS Simulator (Mac only) or Android Studio for mobile development
- Firebase project with Authentication enabled
- Supabase project with database and storage configured
- Google Cloud project with Vertex AI API enabled
- RevenueCat account for subscription management (optional for development)

## 🛠️ Quick Start

1. **Clone the repository**

```bash
git clone https://github.com/equationalapplications/yoursbrightlyai.git
cd yoursbrightlyai
```

2. **Install dependencies**

```bash
npm install
```

3. **Set up environment variables**

```bash
cp .env.example .env
```

Edit `.env` and fill in your Firebase, Supabase, and other service credentials:

```env
FIREBASE_API_KEY=your_firebase_api_key
FIREBASE_AUTH_DOMAIN=your_project.firebaseapp.com
FIREBASE_PROJECT_ID=your_project_id
FIREBASE_STORAGE_BUCKET=your_project.appspot.com
FIREBASE_MESSAGING_SENDER_ID=your_sender_id
FIREBASE_APP_ID=your_app_id

SUPABASE_URL=https://your_project.supabase.co
SUPABASE_ANON_KEY=your_supabase_anon_key

GOOGLE_WEB_CLIENT_ID=your_google_web_client_id
GOOGLE_ANDROID_CLIENT_ID=your_google_android_client_id
GOOGLE_IOS_CLIENT_ID=your_google_ios_client_id

# Optional for development
REVENUECAT_PURCHASES_ANDROID_API_KEY=your_android_key
REVENUECAT_PURCHASES_IOS_API_KEY=your_ios_key
REVENUECAT_PURCHASES_STRIPE_API_KEY=your_stripe_key
```

4. **Configure Firebase**

Download your Firebase configuration files:
- `google-services.json` for Android (place in project root)
- `GoogleService-Info.plist` for iOS (place in project root)

**Note**: These files are gitignored and should never be committed to the repository.

5. **Start the development server**

```bash
npm start
```

Then press:
- `i` for iOS simulator
- `a` for Android emulator
- `w` for web browser

## 📱 Available Scripts

```bash
npm start              # Start with dev client
npm run android        # Run on Android device
npm run ios            # Run on iOS device
npm run web            # Run in browser
npm run start:clear    # Start with cleared cache

npm run lint           # Run ESLint
npm run lint:check     # Check linting without fixing
npm run typecheck      # Run TypeScript type checking
npm run format         # Format code with Prettier

npm test               # Run tests
npm run test:watch     # Run tests in watch mode
```

## 📖 Documentation

Concise developer entry — implementation-level documentation lives in the `docs/` folder. Click any link below to open the topic.

### Architecture & Auth

- [Auth flow (concise)](docs/AUTH_FLOW.md) — Step-by-step: Firebase Auth → `exchangeToken` cloud function → Supabase session tokens.
- [Auth source-of-truth](docs/AUTH_SOURCE_OF_TRUTH.md) — Why Firebase is the canonical identity provider and how Supabase is used downstream.
- [Navigation structure](docs/NAVIGATION.md) — Overview of app navigation, including Drawer, Tab, and Stack navigators.

### Data & Features

- [Characters data model](docs/CHARACTERS.md) — Tables, RLS, types, and common queries for Yours Brightly characters.
- [Image generation](docs/IMAGE_GENERATION.md) — How image generation is integrated with OpenAI and Supabase storage.
- [Supabase subscription & RLS](docs/SUPABASE_AUTH.md) — Full multi-tenant subscription architecture, JWT claims, and RLS examples.
- [Supabase data structure](docs/SUPABASE_DATA_STRUCTURE.md) — SQL schemas and TypeScript interfaces for core tables (users, characters, messages, subscriptions).

### Payments & Subscriptions

- [Payment API reference](docs/PAYMENT_API.md) — Transaction manager, webhook endpoints, and auth requirements.
- [Payment integration](docs/PAYMENT_INTEGRATION.md) — Client-side integration patterns for payments and subscriptions.
- [Payment system design](docs/PAYMENT_SYSTEM.md) — Architecture and billing flow for multi-tenant subscriptions.
- [Payment troubleshooting](docs/PAYMENT_TROUBLESHOOTING.md) — Common webhook and billing errors with fixes.

### Policies & Compliance

- [Privacy integration](docs/PRIVACY_INTEGRATION.md) — How privacy policy and user consent are handled.
- [Terms integration](docs/TERMS_INTEGRATION.md) — Legacy terms flow vs subscription-driven access control.

<<<<<<< HEAD
=======
### Platform Configuration

- **[Firebase Platform Config](docs/FIREBASE_PLATFORM_CONFIG.md)** — Shared Firebase helper API with platform-specific implementations for web and native.
- **[Firebase Platform Fixes](docs/FIREBASE_PLATFORM_FIXES.md)** — Solutions for React Native Firebase v22 migration, Vertex AI setup, and deprecation warnings.

>>>>>>> 54ea88c3
## 🏗️ Tech Stack

- **Frontend**: React Native 0.81, Expo SDK 54, TypeScript 5.9
- **Navigation**: Expo Router (file-based routing)
- **Authentication**: Firebase Auth
- **Backend**: Supabase (PostgreSQL + Storage + Real-time)
- **AI**: Google Cloud Vertex AI
- **State Management**: React Query (TanStack Query)
- **Payments**: RevenueCat + Stripe
- **UI Components**: React Native Paper, Gifted Chat

## 🤝 Contributing

We welcome contributions! Please see our [Contributing Guidelines](CONTRIBUTING.md) for details on:

- How to set up your development environment
- Our code style and conventions
- How to submit pull requests
- Our commit message format

Please read our [Code of Conduct](CODE_OF_CONDUCT.md) before contributing.

## 🔒 Security

If you discover a security vulnerability, please email [info@equationalapplications.com](mailto:info@equationalapplications.com). Do not create a public issue. See [SECURITY.md](SECURITY.md) for more details.

## 📄 License

This project is licensed under the MIT License - see the [LICENSE](LICENSE) file for details.

## 🙏 Acknowledgments

- Built with [Expo](https://expo.dev/)
- UI components from [React Native Paper](https://reactnativepaper.com/)
- Chat interface powered by [React Native Gifted Chat](https://github.com/FaridSafi/react-native-gifted-chat)
- AI capabilities provided by [Google Cloud Vertex AI](https://cloud.google.com/vertex-ai)

## 📞 Support

- **Documentation**: Check the `/docs` folder for detailed guides
- **Issues**: [GitHub Issues](https://github.com/equationalapplications/yoursbrightlyai/issues)
- **Discussions**: [GitHub Discussions](https://github.com/equationalapplications/yoursbrightlyai/discussions)
- **Email**: [info@equationalapplications.com](mailto:info@equationalapplications.com)

---

Made with ❤️ by [Equational Applications LLC](https://equationalapplications.com)<|MERGE_RESOLUTION|>--- conflicted
+++ resolved
@@ -107,118 +107,6 @@
 
 ## 📖 Documentation
 
-[![License: MIT](https://img.shields.io/badge/License-MIT-yellow.svg)](https://opensource.org/licenses/MIT)
-[![React Native](https://img.shields.io/badge/React%20Native-0.81-blue.svg)](https://reactnative.dev/)
-[![Expo](https://img.shields.io/badge/Expo-54-000020.svg)](https://expo.dev/)
-[![TypeScript](https://img.shields.io/badge/TypeScript-5.9-blue.svg)](https://www.typescriptlang.org/)
-[![PRs Welcome](https://img.shields.io/badge/PRs-welcome-brightgreen.svg)](CONTRIBUTING.md)
-
-> An AI chatbot Expo app with multi-tenant Firebase + Supabase architecture. Users create custom characters and chat with them using Vertex AI, with subscription-based access control.
-
-## 🚀 Features
-
-- **AI Character Creation**: Create and customize AI characters with unique personalities, appearances, and traits
-- **Real-time Chat**: Powered by Google Cloud Vertex AI with conversation history and context awareness
-- **Multi-tenant Architecture**: Firebase Authentication with Supabase backend and Row-Level Security (RLS)
-- **Subscription Management**: Free tier with credits, multiple paid tiers via RevenueCat and Stripe
-- **Cross-platform**: iOS, Android, and Web support with React Native and Expo
-- **Offline Support**: Built-in offline capabilities with React Query
-- **Real-time Sync**: Live message updates with Supabase real-time subscriptions
-
-## 📋 Prerequisites
-
-- Node.js 18 or later
-- npm 9 or later
-- Expo CLI (`npm install -g expo-cli`)
-- iOS Simulator (Mac only) or Android Studio for mobile development
-- Firebase project with Authentication enabled
-- Supabase project with database and storage configured
-- Google Cloud project with Vertex AI API enabled
-- RevenueCat account for subscription management (optional for development)
-
-## 🛠️ Quick Start
-
-1. **Clone the repository**
-
-```bash
-git clone https://github.com/equationalapplications/yoursbrightlyai.git
-cd yoursbrightlyai
-```
-
-2. **Install dependencies**
-
-```bash
-npm install
-```
-
-3. **Set up environment variables**
-
-```bash
-cp .env.example .env
-```
-
-Edit `.env` and fill in your Firebase, Supabase, and other service credentials:
-
-```env
-FIREBASE_API_KEY=your_firebase_api_key
-FIREBASE_AUTH_DOMAIN=your_project.firebaseapp.com
-FIREBASE_PROJECT_ID=your_project_id
-FIREBASE_STORAGE_BUCKET=your_project.appspot.com
-FIREBASE_MESSAGING_SENDER_ID=your_sender_id
-FIREBASE_APP_ID=your_app_id
-
-SUPABASE_URL=https://your_project.supabase.co
-SUPABASE_ANON_KEY=your_supabase_anon_key
-
-GOOGLE_WEB_CLIENT_ID=your_google_web_client_id
-GOOGLE_ANDROID_CLIENT_ID=your_google_android_client_id
-GOOGLE_IOS_CLIENT_ID=your_google_ios_client_id
-
-# Optional for development
-REVENUECAT_PURCHASES_ANDROID_API_KEY=your_android_key
-REVENUECAT_PURCHASES_IOS_API_KEY=your_ios_key
-REVENUECAT_PURCHASES_STRIPE_API_KEY=your_stripe_key
-```
-
-4. **Configure Firebase**
-
-Download your Firebase configuration files:
-- `google-services.json` for Android (place in project root)
-- `GoogleService-Info.plist` for iOS (place in project root)
-
-**Note**: These files are gitignored and should never be committed to the repository.
-
-5. **Start the development server**
-
-```bash
-npm start
-```
-
-Then press:
-- `i` for iOS simulator
-- `a` for Android emulator
-- `w` for web browser
-
-## 📱 Available Scripts
-
-```bash
-npm start              # Start with dev client
-npm run android        # Run on Android device
-npm run ios            # Run on iOS device
-npm run web            # Run in browser
-npm run start:clear    # Start with cleared cache
-
-npm run lint           # Run ESLint
-npm run lint:check     # Check linting without fixing
-npm run typecheck      # Run TypeScript type checking
-npm run format         # Format code with Prettier
-
-npm test               # Run tests
-npm run test:watch     # Run tests in watch mode
-```
-
-## 📖 Documentation
-
 Concise developer entry — implementation-level documentation lives in the `docs/` folder. Click any link below to open the topic.
 
 ### Architecture & Auth
@@ -246,14 +134,11 @@
 - [Privacy integration](docs/PRIVACY_INTEGRATION.md) — How privacy policy and user consent are handled.
 - [Terms integration](docs/TERMS_INTEGRATION.md) — Legacy terms flow vs subscription-driven access control.
 
-<<<<<<< HEAD
-=======
 ### Platform Configuration
 
 - **[Firebase Platform Config](docs/FIREBASE_PLATFORM_CONFIG.md)** — Shared Firebase helper API with platform-specific implementations for web and native.
 - **[Firebase Platform Fixes](docs/FIREBASE_PLATFORM_FIXES.md)** — Solutions for React Native Firebase v22 migration, Vertex AI setup, and deprecation warnings.
 
->>>>>>> 54ea88c3
 ## 🏗️ Tech Stack
 
 - **Frontend**: React Native 0.81, Expo SDK 54, TypeScript 5.9
